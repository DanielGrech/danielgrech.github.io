# Jekyll category page generator.
# http://recursive-design.com/projects/jekyll-plugins/
#
# Version: 0.1.4 (201101061053)
#
# Copyright (c) 2010 Dave Perrett, http://recursive-design.com/
# Licensed under the MIT license (http://www.opensource.org/licenses/mit-license.php)
#
# A generator that creates category pages for jekyll sites.
#
# Included filters :
# - category_links:      Outputs the list of categories as comma-separated <a> links.
# - date_to_html_string: Outputs the post.date as formatted html, with hooks for CSS styling.
#
# Available _config.yml settings :
# - category_dir:          The subfolder to build category pages in (default is 'categories').
# - category_title_prefix: The string used before the category name in the page title (default is
#                          'Category: ').
require "unicode_utils"

module Jekyll

  # The CategoryIndex class creates a single category page for the specified category.
  class CategoryIndex < Page

    # Initializes a new CategoryIndex.
    #
    #  +base+         is the String path to the <source>.
    #  +category_dir+ is the String path between <source> and the category folder.
    #  +category+     is the category currently being processed.
    def initialize(site, base, category_dir, category)
      @site = site
      @base = base
      @dir  = category_dir
      @name = 'index.html'
      self.process(@name)
      # Read the YAML data from the layout page.
      self.read_yaml(File.join(base, '_layouts'), 'category_index.html')
      self.data['category']    = category
      # Set the title for this page.
      title_prefix             = site.config['category_title_prefix'] || 'Category: '
      self.data['title']       = "#{title_prefix}#{category}"
      # Set the meta-description for this page.
      meta_description_prefix  = site.config['category_meta_description_prefix'] || 'Category: '
      self.data['description'] = "#{meta_description_prefix}#{category}"
    end

  end


  # The Site class is a built-in Jekyll class with access to global site config information.
  class Site

    # Creates an instance of CategoryIndex for each category page, renders it, and
    # writes the output to a file.
    #
    #  +category_dir+ is the String path to the category folder.
    #  +category+     is the category currently being processed.
    def write_category_index(category_dir, category)
      index = CategoryIndex.new(self, self.source, category_dir, category)
      index.render(self.layouts, site_payload)
      index.write(self.dest)
      # Record the fact that this page has been added, otherwise Site::cleanup will remove it.
      self.pages << index
    end

    # Loops through the list of category pages and processes each one.
    def write_category_indexes
      if self.layouts.key? 'category_index'
        dir = self.config['category_dir'] || 'categories'
        self.categories.keys.each do |category|
<<<<<<< HEAD
          self.write_category_index(File.join(dir, category.gsub(/[_\W]/, '-').gsub(/-{2,}/, '-')), category)
=======
          self.write_category_index(File.join(dir, UnicodeUtils.nfkd(category).gsub(/[^\x00-\x7F]/, '').gsub(/_|\W/, '-').to_s), category)
>>>>>>> f03c4cdb
        end

      # Throw an exception if the layout couldn't be found.
      else
        throw "No 'category_index' layout found."
      end
    end

  end


  # Jekyll hook - the generate method is called by jekyll, and generates all of the category pages.
  class GenerateCategories < Generator
    safe true
    priority :low

    def generate(site)
      site.write_category_indexes
    end

  end


  # Adds some extra filters used during the category creation process.
  module Filters

    # Outputs a list of categories as comma-separated <a> links. This is used
    # to output the category list for each post on a category page.
    #
    #  +categories+ is the list of categories to format.
    #
    # Returns string
    #
    def category_links(categories)
      dir = @context.registers[:site].config['category_dir']
      categories = categories.sort!.map do |item|
<<<<<<< HEAD
        "<a class='category' href='/#{dir}/#{item.gsub(/[_\W]/, '-').gsub(/-{2,}/, '-')}/'>#{item}</a>"
=======
        "<a class='category' href='/#{dir}/#{UnicodeUtils.nfkd(item).gsub(/[^\x00-\x7F]/, '').gsub(/_|\W/, '-').to_s}/'>#{item}</a>"
>>>>>>> f03c4cdb
      end

      case categories.length
      when 0
        ""
      when 1
        categories[0].to_s
      else
        "#{categories[0...-1].join(', ')}, #{categories[-1]}"
      end
    end

    # Outputs the post.date as formatted html, with hooks for CSS styling.
    #
    #  +date+ is the date object to format as HTML.
    #
    # Returns string
    def date_to_html_string(date)
      result = '<span class="month">' + date.strftime('%b').upcase + '</span> '
      result += date.strftime('<span class="day">%d</span> ')
      result += date.strftime('<span class="year">%Y</span> ')
      result
    end

  end

end
<|MERGE_RESOLUTION|>--- conflicted
+++ resolved
@@ -69,11 +69,7 @@
       if self.layouts.key? 'category_index'
         dir = self.config['category_dir'] || 'categories'
         self.categories.keys.each do |category|
-<<<<<<< HEAD
-          self.write_category_index(File.join(dir, category.gsub(/[_\W]/, '-').gsub(/-{2,}/, '-')), category)
-=======
-          self.write_category_index(File.join(dir, UnicodeUtils.nfkd(category).gsub(/[^\x00-\x7F]/, '').gsub(/_|\W/, '-').to_s), category)
->>>>>>> f03c4cdb
+          self.write_category_index(File.join(dir, UnicodeUtils.nfkd(category).gsub(/[^\x00-\x7F]/, '').gsub(/_|\W/, '-').gsub(/-{2,}/, '-').to_s), category)
         end
 
       # Throw an exception if the layout couldn't be found.
@@ -110,11 +106,7 @@
     def category_links(categories)
       dir = @context.registers[:site].config['category_dir']
       categories = categories.sort!.map do |item|
-<<<<<<< HEAD
-        "<a class='category' href='/#{dir}/#{item.gsub(/[_\W]/, '-').gsub(/-{2,}/, '-')}/'>#{item}</a>"
-=======
-        "<a class='category' href='/#{dir}/#{UnicodeUtils.nfkd(item).gsub(/[^\x00-\x7F]/, '').gsub(/_|\W/, '-').to_s}/'>#{item}</a>"
->>>>>>> f03c4cdb
+        "<a class='category' href='/#{dir}/#{UnicodeUtils.nfkd(item).gsub(/[^\x00-\x7F]/, '').gsub(/_|\W/, '-').gsub(/-{2,}/, '-').to_s}/'>#{item}</a>"
       end
 
       case categories.length
